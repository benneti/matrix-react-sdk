--- conflicted
+++ resolved
@@ -32,32 +32,6 @@
 import { UIFeature } from "../../../../../settings/UIFeature";
 import { replaceableComponent } from "../../../../../utils/replaceableComponent";
 
-<<<<<<< HEAD
-=======
-// Knock and private are reserved keywords which are not yet implemented.
-export enum JoinRule {
-    Public = "public",
-    Knock = "knock",
-    Invite = "invite",
-    /**
-     * @deprecated Reserved. Should not be used.
-     */
-    Private = "private",
-}
-
-export enum GuestAccess {
-    CanJoin = "can_join",
-    Forbidden = "forbidden",
-}
-
-export enum HistoryVisibility {
-    Invited = "invited",
-    Joined = "joined",
-    Shared = "shared",
-    WorldReadable = "world_readable",
-}
-
->>>>>>> b70297c5
 interface IProps {
     roomId: string;
 }
