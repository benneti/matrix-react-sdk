--- conflicted
+++ resolved
@@ -82,11 +82,7 @@
                     </AccessibleButton>
                 </div>
                 <div className="mx_SearchBar_input mx_textinput">
-<<<<<<< HEAD
                     <input ref={this._search_term} type="text" autoFocus={true} placeholder={_t("Search…")} onKeyDown={this.onSearchChange} />
-=======
-                    <input ref="search_term" type="text" autoFocus={true} placeholder={_t("Search…")} onKeyDown={this.onSearchChange} />
->>>>>>> f079c2fd
                     <AccessibleButton className={ searchButtonClasses } onClick={this.onSearch} />
                 </div>
                 <AccessibleButton className="mx_SearchBar_cancel" onClick={this.props.onCancelClick} />
