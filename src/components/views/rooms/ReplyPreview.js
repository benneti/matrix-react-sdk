--- conflicted
+++ resolved
@@ -21,11 +21,7 @@
 import PropTypes from "prop-types";
 import { RoomPermalinkCreator } from "../../../utils/permalinks/Permalinks";
 import { replaceableComponent } from "../../../utils/replaceableComponent";
-<<<<<<< HEAD
 import ReplyTile from './ReplyTile';
-=======
-import { TileShape } from "./EventTile";
->>>>>>> fe2eb5eb
 
 function cancelQuoting() {
     dis.dispatch({
@@ -88,24 +84,12 @@
                     />
                 </div>
                 <div className="mx_ReplyPreview_clear" />
-<<<<<<< HEAD
                 <div className="mx_ReplyPreview_tile">
                     <ReplyTile
                         mxEvent={this.state.event}
                         permalinkCreator={this.props.permalinkCreator}
                     />
                 </div>
-=======
-                <EventTile
-                    alwaysShowTimestamps={true}
-                    tileShape={TileShape.ReplyPreview}
-                    mxEvent={this.state.event}
-                    permalinkCreator={this.props.permalinkCreator}
-                    isTwelveHour={SettingsStore.getValue("showTwelveHourTimestamps")}
-                    enableFlair={SettingsStore.getValue(UIFeature.Flair)}
-                    as="div"
-                />
->>>>>>> fe2eb5eb
             </div>
         </div>;
     }
