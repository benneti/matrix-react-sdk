/*
Copyright 2019 New Vector Ltd
Copyright 2019 The Matrix.org Foundation C.I.C.

Licensed under the Apache License, Version 2.0 (the "License");
you may not use this file except in compliance with the License.
You may obtain a copy of the License at

    http://www.apache.org/licenses/LICENSE-2.0

Unless required by applicable law or agreed to in writing, software
distributed under the License is distributed on an "AS IS" BASIS,
WITHOUT WARRANTIES OR CONDITIONS OF ANY KIND, either express or implied.
See the License for the specific language governing permissions and
limitations under the License.
*/

import classNames from 'classnames';
import React, { createRef, ClipboardEvent } from 'react';
import { Room } from 'matrix-js-sdk/src/models/room';
import { MatrixEvent } from 'matrix-js-sdk/src/models/event';
import EMOTICON_REGEX from 'emojibase-regex/emoticon';

import EditorModel from '../../../editor/model';
import HistoryManager from '../../../editor/history';
import { Caret, setSelection } from '../../../editor/caret';
import {
    formatRangeAsQuote,
    formatRangeAsCode,
    toggleInlineFormat,
    replaceRangeAndMoveCaret,
} from '../../../editor/operations';
import { getCaretOffsetAndText, getRangeForSelection } from '../../../editor/dom';
import Autocomplete, { generateCompletionDomId } from '../rooms/Autocomplete';
import { getAutoCompleteCreator } from '../../../editor/parts';
import { parseEvent, parsePlainTextMessage } from '../../../editor/deserialize';
import { renderModel } from '../../../editor/render';
import TypingStore from "../../../stores/TypingStore";
import SettingsStore from "../../../settings/SettingsStore";
import { Key } from "../../../Keyboard";
import { EMOTICON_TO_EMOJI } from "../../../emoji";
import { CommandCategories, CommandMap, parseCommandString } from "../../../SlashCommands";
import Range from "../../../editor/range";
import MessageComposerFormatBar, { Formatting } from "./MessageComposerFormatBar";
import DocumentOffset from "../../../editor/offset";
import { IDiff } from "../../../editor/diff";
import AutocompleteWrapperModel from "../../../editor/autocomplete";
import DocumentPosition from "../../../editor/position";
import { ICompletion } from "../../../autocomplete/Autocompleter";
import { AutocompleteAction, getKeyBindingsManager, MessageComposerAction } from '../../../KeyBindingsManager';
import { replaceableComponent } from "../../../utils/replaceableComponent";

// matches emoticons which follow the start of a line or whitespace
const REGEX_EMOTICON_WHITESPACE = new RegExp('(?:^|\\s)(' + EMOTICON_REGEX.source + ')\\s$');

const IS_MAC = navigator.platform.indexOf("Mac") !== -1;

function ctrlShortcutLabel(key: string): string {
    return (IS_MAC ? "⌘" : "Ctrl") + "+" + key;
}

function cloneSelection(selection: Selection): Partial<Selection> {
    return {
        anchorNode: selection.anchorNode,
        anchorOffset: selection.anchorOffset,
        focusNode: selection.focusNode,
        focusOffset: selection.focusOffset,
        isCollapsed: selection.isCollapsed,
        rangeCount: selection.rangeCount,
        type: selection.type,
    };
}

function selectionEquals(a: Partial<Selection>, b: Selection): boolean {
    return a.anchorNode === b.anchorNode &&
        a.anchorOffset === b.anchorOffset &&
        a.focusNode === b.focusNode &&
        a.focusOffset === b.focusOffset &&
        a.isCollapsed === b.isCollapsed &&
        a.rangeCount === b.rangeCount &&
        a.type === b.type;
}

interface IProps {
    model: EditorModel;
    room: Room;
    placeholder?: string;
    label?: string;
    initialCaret?: DocumentOffset;
    disabled?: boolean;

    onChange?();
    onPaste?(event: ClipboardEvent<HTMLDivElement>, model: EditorModel): boolean;
}

interface IState {
    showPillAvatar: boolean;
    query?: string;
    showVisualBell?: boolean;
    autoComplete?: AutocompleteWrapperModel;
    completionIndex?: number;
}

@replaceableComponent("views.rooms.BasicMessageEditor")
export default class BasicMessageEditor extends React.Component<IProps, IState> {
    public readonly editorRef = createRef<HTMLDivElement>();
    private autocompleteRef = createRef<Autocomplete>();
    private formatBarRef = createRef<MessageComposerFormatBar>();

    private modifiedFlag = false;
    private isIMEComposing = false;
    private hasTextSelected = false;

    private _isCaretAtEnd: boolean;
    private lastCaret: DocumentOffset;
    private lastSelection: ReturnType<typeof cloneSelection>;

    private readonly emoticonSettingHandle: string;
    private readonly shouldShowPillAvatarSettingHandle: string;
    private readonly historyManager = new HistoryManager();

    constructor(props) {
        super(props);
        this.state = {
            showPillAvatar: SettingsStore.getValue("Pill.shouldShowPillAvatar"),
            showVisualBell: false,
        };

        this.emoticonSettingHandle = SettingsStore.watchSetting('MessageComposerInput.autoReplaceEmoji', null,
            this.configureEmoticonAutoReplace);
        this.configureEmoticonAutoReplace();
        this.shouldShowPillAvatarSettingHandle = SettingsStore.watchSetting("Pill.shouldShowPillAvatar", null,
            this.configureShouldShowPillAvatar);
    }

    public componentDidUpdate(prevProps: IProps) {
        // We need to re-check the placeholder when the enabled state changes because it causes the
        // placeholder element to remount, which gets rid of the `::before` class. Re-evaluating the
        // placeholder means we get a proper `::before` with the placeholder.
        const enabledChange = this.props.disabled !== prevProps.disabled;
        const placeholderChanged = this.props.placeholder !== prevProps.placeholder;
        if (this.props.placeholder && (placeholderChanged || enabledChange)) {
            const { isEmpty } = this.props.model;
            if (isEmpty) {
                this.showPlaceholder();
            } else {
                this.hidePlaceholder();
            }
        }
    }

    private replaceEmoticon = (caretPosition: DocumentPosition): number => {
        const { model } = this.props;
        const range = model.startRange(caretPosition);
        // expand range max 8 characters backwards from caretPosition,
        // as a space to look for an emoticon
        let n = 8;
        range.expandBackwardsWhile((index, offset) => {
            const part = model.parts[index];
            n -= 1;
            return n >= 0 && (part.type === "plain" || part.type === "pill-candidate");
        });
        const emoticonMatch = REGEX_EMOTICON_WHITESPACE.exec(range.text);
        if (emoticonMatch) {
            const query = emoticonMatch[1].replace("-", "");
            // try both exact match and lower-case, this means that xd won't match xD but :P will match :p
            const data = EMOTICON_TO_EMOJI.get(query) || EMOTICON_TO_EMOJI.get(query.toLowerCase());

            if (data) {
                const { partCreator } = model;
                const hasPrecedingSpace = emoticonMatch[0][0] === " ";
                // we need the range to only comprise of the emoticon
                // because we'll replace the whole range with an emoji,
                // so move the start forward to the start of the emoticon.
                // Take + 1 because index is reported without the possible preceding space.
                range.moveStart(emoticonMatch.index + (hasPrecedingSpace ? 1 : 0));
                // this returns the amount of added/removed characters during the replace
                // so the caret position can be adjusted.
                return range.replace([partCreator.plain(data.unicode + " ")]);
            }
        }
    };

    private updateEditorState = (selection: Caret, inputType?: string, diff?: IDiff): void => {
        renderModel(this.editorRef.current, this.props.model);
        if (selection) { // set the caret/selection
            try {
                setSelection(this.editorRef.current, this.props.model, selection);
            } catch (err) {
                console.error(err);
            }
            // if caret selection is a range, take the end position
            const position = selection instanceof Range ? selection.end : selection;
            this.setLastCaretFromPosition(position);
        }
        const { isEmpty } = this.props.model;
        if (this.props.placeholder) {
            if (isEmpty) {
                this.showPlaceholder();
            } else {
                this.hidePlaceholder();
            }
        }
        if (isEmpty) {
            this.formatBarRef.current.hide();
        }
<<<<<<< HEAD
        this.setState({
            autoComplete: this.props.model.autoComplete,
            // if a change is happening then clear the showVisualBell
            showVisualBell: diff ? false : this.state.showVisualBell,
        });
=======
        this.setState({ autoComplete: this.props.model.autoComplete });
>>>>>>> f4788a64
        this.historyManager.tryPush(this.props.model, selection, inputType, diff);

        let isTyping = !this.props.model.isEmpty;
        // If the user is entering a command, only consider them typing if it is one which sends a message into the room
        if (isTyping && this.props.model.parts[0].type === "command") {
            const { cmd } = parseCommandString(this.props.model.parts[0].text);
            const command = CommandMap.get(cmd);
            if (!command || !command.isEnabled() || command.category !== CommandCategories.messages) {
                isTyping = false;
            }
        }
        TypingStore.sharedInstance().setSelfTyping(this.props.room.roomId, isTyping);

        if (this.props.onChange) {
            this.props.onChange();
        }
    };

    private showPlaceholder(): void {
        // escape single quotes
        const placeholder = this.props.placeholder.replace(/'/g, '\\\'');
        this.editorRef.current.style.setProperty("--placeholder", `'${placeholder}'`);
        this.editorRef.current.classList.add("mx_BasicMessageComposer_inputEmpty");
    }

    private hidePlaceholder(): void {
        this.editorRef.current.classList.remove("mx_BasicMessageComposer_inputEmpty");
        this.editorRef.current.style.removeProperty("--placeholder");
    }

    private onCompositionStart = (): void => {
        this.isIMEComposing = true;
        // even if the model is empty, the composition text shouldn't be mixed with the placeholder
        this.hidePlaceholder();
    };

    private onCompositionEnd = (): void => {
        this.isIMEComposing = false;
        // some browsers (Chrome) don't fire an input event after ending a composition,
        // so trigger a model update after the composition is done by calling the input handler.

        // however, modifying the DOM (caused by the editor model update) from the compositionend handler seems
        // to confuse the IME in Chrome, likely causing https://github.com/vector-im/element-web/issues/10913 ,
        // so we do it async

        // however, doing this async seems to break things in Safari for some reason, so browser sniff.

        const ua = navigator.userAgent.toLowerCase();
        const isSafari = ua.includes('safari/') && !ua.includes('chrome/');

        if (isSafari) {
            this.onInput({ inputType: "insertCompositionText" });
        } else {
            Promise.resolve().then(() => {
                this.onInput({ inputType: "insertCompositionText" });
            });
        }
    };

    public isComposing(event: React.KeyboardEvent): boolean {
        // checking the event.isComposing flag just in case any browser out there
        // emits events related to the composition after compositionend
        // has been fired
        return !!(this.isIMEComposing || (event.nativeEvent && event.nativeEvent.isComposing));
    }

    private onCutCopy = (event: ClipboardEvent, type: string): void => {
        const selection = document.getSelection();
        const text = selection.toString();
        if (text) {
            const { model } = this.props;
            const range = getRangeForSelection(this.editorRef.current, model, selection);
            const selectedParts = range.parts.map(p => p.serialize());
            event.clipboardData.setData("application/x-element-composer", JSON.stringify(selectedParts));
            event.clipboardData.setData("text/plain", text); // so plain copy/paste works
            if (type === "cut") {
                // Remove the text, updating the model as appropriate
                this.modifiedFlag = true;
                replaceRangeAndMoveCaret(range, []);
            }
            event.preventDefault();
        }
    };

    private onCopy = (event: ClipboardEvent): void => {
        this.onCutCopy(event, "copy");
    };

    private onCut = (event: ClipboardEvent): void => {
        this.onCutCopy(event, "cut");
    };

    private onPaste = (event: ClipboardEvent<HTMLDivElement>): boolean => {
        event.preventDefault(); // we always handle the paste ourselves
        if (this.props.onPaste && this.props.onPaste(event, this.props.model)) {
            // to prevent double handling, allow props.onPaste to skip internal onPaste
            return true;
        }

        const { model } = this.props;
        const { partCreator } = model;
        const partsText = event.clipboardData.getData("application/x-element-composer");
        let parts;
        if (partsText) {
            const serializedTextParts = JSON.parse(partsText);
            const deserializedParts = serializedTextParts.map(p => partCreator.deserializePart(p));
            parts = deserializedParts;
        } else {
            const text = event.clipboardData.getData("text/plain");
            parts = parsePlainTextMessage(text, partCreator);
        }
        this.modifiedFlag = true;
        const range = getRangeForSelection(this.editorRef.current, model, document.getSelection());
        replaceRangeAndMoveCaret(range, parts);
    };

    private onInput = (event: Partial<InputEvent>): void => {
        // ignore any input while doing IME compositions
        if (this.isIMEComposing) {
            return;
        }
        this.modifiedFlag = true;
        const sel = document.getSelection();
        const { caret, text } = getCaretOffsetAndText(this.editorRef.current, sel);
        this.props.model.update(text, event.inputType, caret);
    };

    private insertText(textToInsert: string, inputType = "insertText"): void {
        const sel = document.getSelection();
        const { caret, text } = getCaretOffsetAndText(this.editorRef.current, sel);
        const newText = text.substr(0, caret.offset) + textToInsert + text.substr(caret.offset);
        caret.offset += textToInsert.length;
        this.modifiedFlag = true;
        this.props.model.update(newText, inputType, caret);
    }

    // this is used later to see if we need to recalculate the caret
    // on selectionchange. If it is just a consequence of typing
    // we don't need to. But if the user is navigating the caret without input
    // we need to recalculate it, to be able to know where to insert content after
    // losing focus
    private setLastCaretFromPosition(position: DocumentPosition): void {
        const { model } = this.props;
        this._isCaretAtEnd = position.isAtEnd(model);
        this.lastCaret = position.asOffset(model);
        this.lastSelection = cloneSelection(document.getSelection());
    }

    private refreshLastCaretIfNeeded(): DocumentOffset {
        // XXX: needed when going up and down in editing messages ... not sure why yet
        // because the editors should stop doing this when when blurred ...
        // maybe it's on focus and the _editorRef isn't available yet or something.
        if (!this.editorRef.current) {
            return;
        }
        const selection = document.getSelection();
        if (!this.lastSelection || !selectionEquals(this.lastSelection, selection)) {
            this.lastSelection = cloneSelection(selection);
            const { caret, text } = getCaretOffsetAndText(this.editorRef.current, selection);
            this.lastCaret = caret;
            this._isCaretAtEnd = caret.offset === text.length;
        }
        return this.lastCaret;
    }

    public clearUndoHistory(): void {
        this.historyManager.clear();
    }

    public getCaret(): DocumentOffset {
        return this.lastCaret;
    }

    public isSelectionCollapsed(): boolean {
        return !this.lastSelection || this.lastSelection.isCollapsed;
    }

    public isCaretAtStart(): boolean {
        return this.getCaret().offset === 0;
    }

    public isCaretAtEnd(): boolean {
        return this._isCaretAtEnd;
    }

    private onBlur = (): void => {
        document.removeEventListener("selectionchange", this.onSelectionChange);
    };

    private onFocus = (): void => {
        document.addEventListener("selectionchange", this.onSelectionChange);
        // force to recalculate
        this.lastSelection = null;
        this.refreshLastCaretIfNeeded();
    };

    private onSelectionChange = (): void => {
        const { isEmpty } = this.props.model;

        this.refreshLastCaretIfNeeded();
        const selection = document.getSelection();
        if (this.hasTextSelected && selection.isCollapsed) {
            this.hasTextSelected = false;
            if (this.formatBarRef.current) {
                this.formatBarRef.current.hide();
            }
        } else if (!selection.isCollapsed && !isEmpty) {
            this.hasTextSelected = true;
            if (this.formatBarRef.current) {
                const selectionRect = selection.getRangeAt(0).getBoundingClientRect();
                this.formatBarRef.current.showAt(selectionRect);
            }
        }
    };

    private onKeyDown = (event: React.KeyboardEvent): void => {
        const model = this.props.model;
        let handled = false;

        const autocompleteAction = getKeyBindingsManager().getAutocompleteAction(event);
        if (model.autoComplete && model.autoComplete.hasCompletions()) {
            const autoComplete = model.autoComplete;
            switch (autocompleteAction) {
                case AutocompleteAction.ForceComplete:
                case AutocompleteAction.Complete:
                    autoComplete.confirmCompletion();
                    handled = true;
                    break;
                case AutocompleteAction.PrevSelection:
                    autoComplete.selectPreviousSelection();
                    handled = true;
                    break;
                case AutocompleteAction.NextSelection:
                    autoComplete.selectNextSelection();
                    handled = true;
                    break;
                case AutocompleteAction.Cancel:
                    autoComplete.onEscape(event);
                    handled = true;
                    break;
                default:
                    return; // don't preventDefault on anything else
            }
        } else if (autocompleteAction === AutocompleteAction.ForceComplete) {
            // there is no current autocomplete window, try to open it
            this.tabCompleteName();
            handled = true;
        } else if (event.key === Key.BACKSPACE || event.key === Key.DELETE) {
            this.formatBarRef.current.hide();
        }

        if (handled) {
            event.preventDefault();
            event.stopPropagation();
            return;
        }

        const action = getKeyBindingsManager().getMessageComposerAction(event);
        switch (action) {
            case MessageComposerAction.FormatBold:
                this.onFormatAction(Formatting.Bold);
                handled = true;
                break;
            case MessageComposerAction.FormatItalics:
                this.onFormatAction(Formatting.Italics);
                handled = true;
                break;
            case MessageComposerAction.FormatQuote:
                this.onFormatAction(Formatting.Quote);
                handled = true;
                break;
            case MessageComposerAction.EditRedo:
                if (this.historyManager.canRedo()) {
                    const { parts, caret } = this.historyManager.redo();
                    // pass matching inputType so historyManager doesn't push echo
                    // when invoked from rerender callback.
                    model.reset(parts, caret, "historyRedo");
                }
                handled = true;
                break;
            case MessageComposerAction.EditUndo:
                if (this.historyManager.canUndo()) {
                    const { parts, caret } = this.historyManager.undo(this.props.model);
                    // pass matching inputType so historyManager doesn't push echo
                    // when invoked from rerender callback.
                    model.reset(parts, caret, "historyUndo");
                }
                handled = true;
                break;
            case MessageComposerAction.NewLine:
                this.insertText("\n");
                handled = true;
                break;
            case MessageComposerAction.MoveCursorToStart:
                setSelection(this.editorRef.current, model, {
                    index: 0,
                    offset: 0,
                });
                handled = true;
                break;
            case MessageComposerAction.MoveCursorToEnd:
                setSelection(this.editorRef.current, model, {
                    index: model.parts.length - 1,
                    offset: model.parts[model.parts.length - 1].text.length,
                });
                handled = true;
                break;
        }
        if (handled) {
            event.preventDefault();
            event.stopPropagation();
        }
    };

    private async tabCompleteName(): Promise<void> {
        try {
            await new Promise<void>(resolve => this.setState({ showVisualBell: false }, resolve));
            const { model } = this.props;
            const caret = this.getCaret();
            const position = model.positionForOffset(caret.offset, caret.atNodeEnd);
            const range = model.startRange(position);
            range.expandBackwardsWhile((index, offset, part) => {
                return part.text[offset] !== " " && part.text[offset] !== "+" && (
                    part.type === "plain" ||
                    part.type === "pill-candidate" ||
                    part.type === "command"
                );
            });
            const { partCreator } = model;
            // await for auto-complete to be open
            await model.transform(() => {
                const addedLen = range.replace([partCreator.pillCandidate(range.text)]);
                return model.positionForOffset(caret.offset + addedLen, true);
            });

            // Don't try to do things with the autocomplete if there is none shown
            if (model.autoComplete) {
                await model.autoComplete.startSelection();
                if (!model.autoComplete.hasSelection()) {
                    this.setState({ showVisualBell: true });
                    model.autoComplete.close();
                }
            } else {
                this.setState({showVisualBell: true});
            }
        } catch (err) {
            console.error(err);
        }
    }

    public isModified(): boolean {
        return this.modifiedFlag;
    }

    private onAutoCompleteConfirm = (completion: ICompletion): void => {
        this.modifiedFlag = true;
        this.props.model.autoComplete.onComponentConfirm(completion);
    };

<<<<<<< HEAD
    private onAutoCompleteSelectionChange = (completionIndex: number) => {
        this.modifiedFlag = true;
=======
    private onAutoCompleteSelectionChange = (completion: ICompletion, completionIndex: number): void => {
        this.modifiedFlag = true;
        this.props.model.autoComplete.onComponentSelectionChange(completion);
>>>>>>> f4788a64
        this.setState({ completionIndex });
    };

    private configureEmoticonAutoReplace = (): void => {
        const shouldReplace = SettingsStore.getValue('MessageComposerInput.autoReplaceEmoji');
        this.props.model.setTransformCallback(shouldReplace ? this.replaceEmoticon : null);
    };

    private configureShouldShowPillAvatar = (): void => {
        const showPillAvatar = SettingsStore.getValue("Pill.shouldShowPillAvatar");
        this.setState({ showPillAvatar });
    };

    componentWillUnmount() {
        document.removeEventListener("selectionchange", this.onSelectionChange);
        this.editorRef.current.removeEventListener("input", this.onInput, true);
        this.editorRef.current.removeEventListener("compositionstart", this.onCompositionStart, true);
        this.editorRef.current.removeEventListener("compositionend", this.onCompositionEnd, true);
        SettingsStore.unwatchSetting(this.emoticonSettingHandle);
        SettingsStore.unwatchSetting(this.shouldShowPillAvatarSettingHandle);
    }

    componentDidMount() {
        const model = this.props.model;
        model.setUpdateCallback(this.updateEditorState);
        const partCreator = model.partCreator;
        // TODO: does this allow us to get rid of EditorStateTransfer?
        // not really, but we could not serialize the parts, and just change the autoCompleter
        partCreator.setAutoCompleteCreator(getAutoCompleteCreator(
            () => this.autocompleteRef.current,
            query => new Promise(resolve => this.setState({ query }, resolve)),
        ));
        // initial render of model
        this.updateEditorState(this.getInitialCaretPosition());
        // attach input listener by hand so React doesn't proxy the events,
        // as the proxied event doesn't support inputType, which we need.
        this.editorRef.current.addEventListener("input", this.onInput, true);
        this.editorRef.current.addEventListener("compositionstart", this.onCompositionStart, true);
        this.editorRef.current.addEventListener("compositionend", this.onCompositionEnd, true);
        this.editorRef.current.focus();
    }

    private getInitialCaretPosition(): DocumentPosition {
        let caretPosition: DocumentPosition;
        if (this.props.initialCaret) {
            // if restoring state from a previous editor,
            // restore caret position from the state
            const caret = this.props.initialCaret;
            caretPosition = this.props.model.positionForOffset(caret.offset, caret.atNodeEnd);
        } else {
            // otherwise, set it at the end
            caretPosition = this.props.model.getPositionAtEnd();
        }
        return caretPosition;
    }

    private onFormatAction = (action: Formatting): void => {
        const range = getRangeForSelection(this.editorRef.current, this.props.model, document.getSelection());
        // trim the range as we want it to exclude leading/trailing spaces
        range.trim();

        if (range.length === 0) {
            return;
        }

        this.historyManager.ensureLastChangesPushed(this.props.model);
        this.modifiedFlag = true;
        switch (action) {
            case Formatting.Bold:
                toggleInlineFormat(range, "**");
                break;
            case Formatting.Italics:
                toggleInlineFormat(range, "_");
                break;
            case Formatting.Strikethrough:
                toggleInlineFormat(range, "<del>", "</del>");
                break;
            case Formatting.Code:
                formatRangeAsCode(range);
                break;
            case Formatting.Quote:
                formatRangeAsQuote(range);
                break;
        }
    };

    render() {
        let autoComplete;
        if (this.state.autoComplete) {
            const query = this.state.query;
            const queryLen = query.length;
            autoComplete = (<div className="mx_BasicMessageComposer_AutoCompleteWrapper">
                <Autocomplete
                    ref={this.autocompleteRef}
                    query={query}
                    onConfirm={this.onAutoCompleteConfirm}
                    onSelectionChange={this.onAutoCompleteSelectionChange}
                    selection={{ beginning: true, end: queryLen, start: queryLen }}
                    room={this.props.room}
                />
            </div>);
        }
        const wrapperClasses = classNames("mx_BasicMessageComposer", {
            "mx_BasicMessageComposer_input_error": this.state.showVisualBell,
        });
        const classes = classNames("mx_BasicMessageComposer_input", {
            "mx_BasicMessageComposer_input_shouldShowPillAvatar": this.state.showPillAvatar,
            "mx_BasicMessageComposer_input_disabled": this.props.disabled,
        });

        const shortcuts = {
            [Formatting.Bold]: ctrlShortcutLabel("B"),
            [Formatting.Italics]: ctrlShortcutLabel("I"),
            [Formatting.Quote]: ctrlShortcutLabel(">"),
        };

<<<<<<< HEAD
        const {completionIndex} = this.state;
        const hasAutocomplete = Boolean(this.state.autoComplete);
        let activeDescendant;
        if (hasAutocomplete && completionIndex >= 0) {
            activeDescendant = generateCompletionDomId(completionIndex);
        }
=======
        const { completionIndex } = this.state;
>>>>>>> f4788a64

        return (<div className={wrapperClasses}>
            { autoComplete }
            <MessageComposerFormatBar ref={this.formatBarRef} onAction={this.onFormatAction} shortcuts={shortcuts} />
            <div
                className={classes}
                contentEditable="true"
                tabIndex={0}
                onBlur={this.onBlur}
                onFocus={this.onFocus}
                onCopy={this.onCopy}
                onCut={this.onCut}
                onPaste={this.onPaste}
                onKeyDown={this.onKeyDown}
                ref={this.editorRef}
                aria-label={this.props.label}
                role="textbox"
                aria-multiline="true"
                aria-autocomplete="list"
                aria-haspopup="listbox"
                aria-expanded={hasAutocomplete}
                aria-owns="mx_Autocomplete"
                aria-activedescendant={activeDescendant}
                dir="auto"
                aria-disabled={this.props.disabled}
            />
        </div>);
    }

    public focus(): void {
        this.editorRef.current.focus();
    }

    public insertMention(userId: string): void {
        this.modifiedFlag = true;
        const { model } = this.props;
        const { partCreator } = model;
        const member = this.props.room.getMember(userId);
        const displayName = member ?
            member.rawDisplayName : userId;
        const caret = this.getCaret();
        const position = model.positionForOffset(caret.offset, caret.atNodeEnd);
        // Insert suffix only if the caret is at the start of the composer
        const parts = partCreator.createMentionParts(caret.offset === 0, displayName, userId);
        model.transform(() => {
            const addedLen = model.insert(parts, position);
            return model.positionForOffset(caret.offset + addedLen, true);
        });
        // refocus on composer, as we just clicked "Mention"
        this.focus();
    }

    public insertQuotedMessage(event: MatrixEvent): void {
        this.modifiedFlag = true;
        const { model } = this.props;
        const { partCreator } = model;
        const quoteParts = parseEvent(event, partCreator, { isQuotedMessage: true });
        // add two newlines
        quoteParts.push(partCreator.newline());
        quoteParts.push(partCreator.newline());
        model.transform(() => {
            const addedLen = model.insert(quoteParts, model.positionForOffset(0));
            return model.positionForOffset(addedLen, true);
        });
        // refocus on composer, as we just clicked "Quote"
        this.focus();
    }

    public insertPlaintext(text: string): void {
        this.modifiedFlag = true;
        const { model } = this.props;
        const { partCreator } = model;
        const caret = this.getCaret();
        const position = model.positionForOffset(caret.offset, caret.atNodeEnd);
        model.transform(() => {
            const addedLen = model.insert([partCreator.plain(text)], position);
            return model.positionForOffset(caret.offset + addedLen, true);
        });
    }
}<|MERGE_RESOLUTION|>--- conflicted
+++ resolved
@@ -204,15 +204,11 @@
         if (isEmpty) {
             this.formatBarRef.current.hide();
         }
-<<<<<<< HEAD
         this.setState({
             autoComplete: this.props.model.autoComplete,
             // if a change is happening then clear the showVisualBell
             showVisualBell: diff ? false : this.state.showVisualBell,
         });
-=======
-        this.setState({ autoComplete: this.props.model.autoComplete });
->>>>>>> f4788a64
         this.historyManager.tryPush(this.props.model, selection, inputType, diff);
 
         let isTyping = !this.props.model.isEmpty;
@@ -572,14 +568,8 @@
         this.props.model.autoComplete.onComponentConfirm(completion);
     };
 
-<<<<<<< HEAD
-    private onAutoCompleteSelectionChange = (completionIndex: number) => {
-        this.modifiedFlag = true;
-=======
-    private onAutoCompleteSelectionChange = (completion: ICompletion, completionIndex: number): void => {
-        this.modifiedFlag = true;
-        this.props.model.autoComplete.onComponentSelectionChange(completion);
->>>>>>> f4788a64
+    private onAutoCompleteSelectionChange = (completionIndex: number): void => {
+        this.modifiedFlag = true;
         this.setState({ completionIndex });
     };
 
@@ -696,16 +686,12 @@
             [Formatting.Quote]: ctrlShortcutLabel(">"),
         };
 
-<<<<<<< HEAD
-        const {completionIndex} = this.state;
+        const { completionIndex } = this.state;
         const hasAutocomplete = Boolean(this.state.autoComplete);
         let activeDescendant;
         if (hasAutocomplete && completionIndex >= 0) {
             activeDescendant = generateCompletionDomId(completionIndex);
         }
-=======
-        const { completionIndex } = this.state;
->>>>>>> f4788a64
 
         return (<div className={wrapperClasses}>
             { autoComplete }
