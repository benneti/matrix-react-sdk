--- conflicted
+++ resolved
@@ -29,10 +29,6 @@
 import DMRoomMap from '../../../utils/DMRoomMap';
 var Receipt = require('../../../utils/Receipt');
 var constantTimeDispatcher = require('../../../ConstantTimeDispatcher');
-<<<<<<< HEAD
-import AccessibleButton from '../elements/AccessibleButton';
-=======
->>>>>>> 50b949a2
 
 const HIDE_CONFERENCE_CHANS = true;
 
@@ -88,12 +84,7 @@
         // lookup for which lists a given roomId is currently in.
         this.listsForRoomId = {};
 
-<<<<<<< HEAD
         this.refreshRoomList();
-=======
-        var s = this.getRoomLists();
-        this.setState(s);
->>>>>>> 50b949a2
 
         // order of the sublists
         //this.listOrder = [];
@@ -340,7 +331,6 @@
         // any changes to it incrementally, updating the appropriate sublists
         // as needed.
         // Alternatively we'd do something magical with Immutable.js or similar.
-<<<<<<< HEAD
         const lists = this.getRoomLists();
         let totalRooms = 0;
         for (const l of Object.values(lists)) {
@@ -351,10 +341,6 @@
             totalRoomCount: totalRooms,
         });
         
-=======
-        this.setState(this.getRoomLists());
-
->>>>>>> 50b949a2
         // this._lastRefreshRoomListTs = Date.now();
     },
 
@@ -389,7 +375,7 @@
 
             if (me.membership == "invite") {
                 self.listsForRoomId[room.roomId].push("im.vector.fake.invite");
-                s.lists["im.vector.fake.invite"].push(room);
+                lists["im.vector.fake.invite"].push(room);
             }
             else if (HIDE_CONFERENCE_CHANS && Rooms.isConfCallRoom(room, me, self.props.ConferenceHandler)) {
                 // skip past this room & don't put it in any lists
@@ -402,12 +388,8 @@
                 if (tagNames.length) {
                     for (var i = 0; i < tagNames.length; i++) {
                         var tagName = tagNames[i];
-                        s.lists[tagName] = s.lists[tagName] || [];
-<<<<<<< HEAD
-                        s.lists[tagNames[i]].push(room);
-=======
-                        s.lists[tagName].push(room);
->>>>>>> 50b949a2
+                        lists[tagName] = lists[tagName] || [];
+                        lists[tagName].push(room);
                         self.listsForRoomId[room.roomId].push(tagName);
                         otherTagNames[tagName] = 1;
                     }
@@ -415,16 +397,16 @@
                 else if (dmRoomMap.getUserIdForRoomId(room.roomId)) {
                     // "Direct Message" rooms (that we're still in and that aren't otherwise tagged)
                     self.listsForRoomId[room.roomId].push("im.vector.fake.direct");
-                    s.lists["im.vector.fake.direct"].push(room);
+                    lists["im.vector.fake.direct"].push(room);
                 }
                 else {
                     self.listsForRoomId[room.roomId].push("im.vector.fake.recent");
-                    s.lists["im.vector.fake.recent"].push(room);
+                    lists["im.vector.fake.recent"].push(room);
                 }
             }
             else if (me.membership === "leave") {
                 self.listsForRoomId[room.roomId].push("im.vector.fake.archived");
-                s.lists["im.vector.fake.archived"].push(room);
+                lists["im.vector.fake.archived"].push(room);
             }
             else {
                 console.error("unrecognised membership: " + me.membership + " - this should never happen");
@@ -433,9 +415,7 @@
 
         // we actually apply the sorting to this when receiving the prop in RoomSubLists.
 
-<<<<<<< HEAD
         return lists;
-=======
         // we'll need this when we get to iterating through lists programatically - e.g. ctrl-shift-up/down
 /*
         this.listOrder = [
@@ -450,9 +430,6 @@
             "im.vector.fake.archived"
         ];
 */
-
-        return s;
->>>>>>> 50b949a2
     },
 
     _getScrollNode: function() {
