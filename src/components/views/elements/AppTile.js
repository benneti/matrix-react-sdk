--- conflicted
+++ resolved
@@ -96,9 +96,7 @@
             this._sgWidget.stop();
         }
 
-        this.setState({
-            hasPermissionToLoad,
-        });
+        this.setState({ hasPermissionToLoad });
     };
 
     isMixedContent() {
@@ -206,62 +204,7 @@
         this._sgWidget.stop();
     }
 
-<<<<<<< HEAD
-    _onWidgetReady = () => {
-=======
-    /* If user has permission to modify widgets, delete the widget,
-     * otherwise revoke access for the widget to load in the user's browser
-    */
-    _onDeleteClick() {
-        if (this.props.onDeleteClick) {
-            this.props.onDeleteClick();
-        } else if (this._canUserModify()) {
-            // Show delete confirmation dialog
-            const QuestionDialog = sdk.getComponent("dialogs.QuestionDialog");
-            Modal.createTrackedDialog('Delete Widget', '', QuestionDialog, {
-                title: _t("Delete Widget"),
-                description: _t(
-                    "Deleting a widget removes it for all users in this room." +
-                    " Are you sure you want to delete this widget?"),
-                button: _t("Delete widget"),
-                onFinished: (confirmed) => {
-                    if (!confirmed) {
-                        return;
-                    }
-                    this.setState({deleting: true});
-
-                    this._endWidgetActions().then(() => {
-                        return WidgetUtils.setRoomWidget(
-                            this.props.room.roomId,
-                            this.props.app.id,
-                        );
-                    }).catch((e) => {
-                        console.error('Failed to delete widget', e);
-                        const ErrorDialog = sdk.getComponent("dialogs.ErrorDialog");
-
-                        Modal.createTrackedDialog('Failed to remove widget', '', ErrorDialog, {
-                            title: _t('Failed to remove widget'),
-                            description: _t('An error ocurred whilst trying to remove the widget from the room'),
-                        });
-                    }).finally(() => {
-                        this.setState({deleting: false});
-                    });
-                },
-            });
-        }
-    }
-
-    _onUnpinClicked = () => {
-        WidgetStore.instance.unpinWidget(this.props.app.id);
-    }
-
-    _onRevokeClicked() {
-        console.info("Revoke widget permissions - %s", this.props.app.id);
-        this._revokeWidgetPermission();
-    }
-
     _onWidgetPrepared = () => {
->>>>>>> e92af6cb
         this.setState({loading: false});
     };
 
