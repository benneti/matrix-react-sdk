/*
Copyright 2015, 2016 OpenMarket Ltd
Copyright 2019, 2020 The Matrix.org Foundation C.I.C.

Licensed under the Apache License, Version 2.0 (the "License");
you may not use this file except in compliance with the License.
You may obtain a copy of the License at

    http://www.apache.org/licenses/LICENSE-2.0

Unless required by applicable law or agreed to in writing, software
distributed under the License is distributed on an "AS IS" BASIS,
WITHOUT WARRANTIES OR CONDITIONS OF ANY KIND, either express or implied.
See the License for the specific language governing permissions and
limitations under the License.
*/

import { MatrixClient } from "matrix-js-sdk/src/client";
import { Room } from "matrix-js-sdk/src/models/room";
import { EventType } from "matrix-js-sdk/src/@types/event";

import { MatrixClientPeg } from './MatrixClientPeg';
import Modal from './Modal';
import * as sdk from './index';
import { _t } from './languageHandler';
import dis from "./dispatcher/dispatcher";
import * as Rooms from "./Rooms";
import DMRoomMap from "./utils/DMRoomMap";
import { getAddressType } from "./UserAddress";
import { getE2EEWellKnown } from "./utils/WellKnownUtils";
import GroupStore from "./stores/GroupStore";
import CountlyAnalytics from "./CountlyAnalytics";
import { isJoinedOrNearlyJoined } from "./utils/membership";
import SpaceStore from "./stores/SpaceStore";
<<<<<<< HEAD
import {makeRoomParentEvent} from "./utils/space";
=======
import {makeSpaceParentEvent} from "./utils/space";
>>>>>>> dc290832

// we define a number of interfaces which take their names from the js-sdk
/* eslint-disable camelcase */

// TODO move these interfaces over to js-sdk once it has been typescripted enough to accept them
export enum Visibility {
    Public = "public",
    Private = "private",
}

export enum Preset {
    PrivateChat = "private_chat",
    TrustedPrivateChat = "trusted_private_chat",
    PublicChat = "public_chat",
}

interface Invite3PID {
    id_server: string;
    id_access_token?: string; // this gets injected by the js-sdk
    medium: string;
    address: string;
}

export interface IStateEvent {
    type: string;
    state_key?: string; // defaults to an empty string
    content: object;
}

interface ICreateOpts {
    visibility?: Visibility;
    room_alias_name?: string;
    name?: string;
    topic?: string;
    invite?: string[];
    invite_3pid?: Invite3PID[];
    room_version?: string;
    creation_content?: object;
    initial_state?: IStateEvent[];
    preset?: Preset;
    is_direct?: boolean;
    power_level_content_override?: object;
}

export interface IOpts {
    dmUserId?: string;
    createOpts?: ICreateOpts;
    spinner?: boolean;
    guestAccess?: boolean;
    encryption?: boolean;
    inlineErrors?: boolean;
    andView?: boolean;
    associatedWithCommunity?: string;
    parentSpace?: Room;
}

/**
 * Create a new room, and switch to it.
 *
 * @param {object=} opts parameters for creating the room
 * @param {string=} opts.dmUserId If specified, make this a DM room for this user and invite them
 * @param {object=} opts.createOpts set of options to pass to createRoom call.
 * @param {bool=} opts.spinner True to show a modal spinner while the room is created.
 *     Default: True
 * @param {bool=} opts.guestAccess Whether to enable guest access.
 *     Default: True
 * @param {bool=} opts.encryption Whether to enable encryption.
 *     Default: False
 * @param {bool=} opts.inlineErrors True to raise errors off the promise instead of resolving to null.
 *     Default: False
 * @param {bool=} opts.andView True to dispatch an action to view the room once it has been created.
 *
 * @returns {Promise} which resolves to the room id, or null if the
 * action was aborted or failed.
 */
export default function createRoom(opts: IOpts): Promise<string | null> {
    opts = opts || {};
    if (opts.spinner === undefined) opts.spinner = true;
    if (opts.guestAccess === undefined) opts.guestAccess = true;
    if (opts.encryption === undefined) opts.encryption = false;

    const startTime = CountlyAnalytics.getTimestamp();

    const ErrorDialog = sdk.getComponent("dialogs.ErrorDialog");
    const Loader = sdk.getComponent("elements.Spinner");

    const client = MatrixClientPeg.get();
    if (client.isGuest()) {
        dis.dispatch({action: 'require_registration'});
        return Promise.resolve(null);
    }

    const defaultPreset = opts.dmUserId ? Preset.TrustedPrivateChat : Preset.PrivateChat;

    // set some defaults for the creation
    const createOpts = opts.createOpts || {};
    createOpts.preset = createOpts.preset || defaultPreset;
    createOpts.visibility = createOpts.visibility || Visibility.Private;
    if (opts.dmUserId && createOpts.invite === undefined) {
        switch (getAddressType(opts.dmUserId)) {
            case 'mx-user-id':
                createOpts.invite = [opts.dmUserId];
                break;
            case 'email':
                createOpts.invite_3pid = [{
                    id_server: MatrixClientPeg.get().getIdentityServerUrl(true),
                    medium: 'email',
                    address: opts.dmUserId,
                }];
        }
    }
    if (opts.dmUserId && createOpts.is_direct === undefined) {
        createOpts.is_direct = true;
    }

    // By default, view the room after creating it
    if (opts.andView === undefined) {
        opts.andView = true;
    }

    createOpts.initial_state = createOpts.initial_state || [];

    // Allow guests by default since the room is private and they'd
    // need an invite. This means clicking on a 3pid invite email can
    // actually drop you right in to a chat.
    if (opts.guestAccess) {
        createOpts.initial_state.push({
            type: 'm.room.guest_access',
            state_key: '',
            content: {
                guest_access: 'can_join',
            },
        });
    }

    if (opts.encryption) {
        createOpts.initial_state.push({
            type: 'm.room.encryption',
            state_key: '',
            content: {
                algorithm: 'm.megolm.v1.aes-sha2',
            },
        });
    }

    if (opts.parentSpace) {
<<<<<<< HEAD
        opts.createOpts.initial_state.push(makeRoomParentEvent(opts.parentSpace, true));
        opts.createOpts.initial_state.push({
            type: EventType.RoomHistoryVisibility,
            content: {
                "history_visibility": opts.createOpts.visibility === Visibility.Public ? "world_readable" : "invited",
            },
        });
=======
        opts.createOpts.initial_state.push(makeSpaceParentEvent(opts.parentSpace));
>>>>>>> dc290832
    }

    let modal;
    if (opts.spinner) modal = Modal.createDialog(Loader, null, 'mx_Dialog_spinner');

    let roomId;
    return client.createRoom(createOpts).finally(function() {
        if (modal) modal.close();
    }).then(function(res) {
        roomId = res.room_id;
        if (opts.dmUserId) {
            return Rooms.setDMRoom(roomId, opts.dmUserId);
        } else {
            return Promise.resolve();
        }
    }).then(() => {
        if (opts.parentSpace) {
            return SpaceStore.instance.addRoomToSpace(opts.parentSpace, roomId, [client.getDomain()]);
        }
        if (opts.associatedWithCommunity) {
            return GroupStore.addRoomToGroup(opts.associatedWithCommunity, roomId, false);
        }
    }).then(function() {
        // NB createRoom doesn't block on the client seeing the echo that the
        // room has been created, so we race here with the client knowing that
        // the room exists, causing things like
        // https://github.com/vector-im/vector-web/issues/1813
        // Even if we were to block on the echo, servers tend to split the room
        // state over multiple syncs so we can't atomically know when we have the
        // entire thing.
        if (opts.andView) {
            dis.dispatch({
                action: 'view_room',
                room_id: roomId,
                should_peek: false,
                // Creating a room will have joined us to the room,
                // so we are expecting the room to come down the sync
                // stream, if it hasn't already.
                joining: true,
<<<<<<< HEAD
                justCreatedOpts: opts,
=======
                justCreated: true,
>>>>>>> dc290832
            });
        }
        CountlyAnalytics.instance.trackRoomCreate(startTime, roomId);
        return roomId;
    }, function(err) {
        // Raise the error if the caller requested that we do so.
        if (opts.inlineErrors) throw err;

        // We also failed to join the room (this sets joining to false in RoomViewStore)
        dis.dispatch({
            action: 'join_room_error',
        });
        console.error("Failed to create room " + roomId + " " + err);
        let description = _t("Server may be unavailable, overloaded, or you hit a bug.");
        if (err.errcode === "M_UNSUPPORTED_ROOM_VERSION") {
            // Technically not possible with the UI as of April 2019 because there's no
            // options for the user to change this. However, it's not a bad thing to report
            // the error to the user for if/when the UI is available.
            description = _t("The server does not support the room version specified.");
        }
        Modal.createTrackedDialog('Failure to create room', '', ErrorDialog, {
            title: _t("Failure to create room"),
            description,
        });
        return null;
    });
}

export function findDMForUser(client: MatrixClient, userId: string): Room {
    const roomIds = DMRoomMap.shared().getDMRoomsForUserId(userId);
    const rooms = roomIds.map(id => client.getRoom(id));
    const suitableDMRooms = rooms.filter(r => {
        // Validate that we are joined and the other person is also joined. We'll also make sure
        // that the room also looks like a DM (until we have canonical DMs to tell us). For now,
        // a DM is a room of two people that contains those two people exactly. This does mean
        // that bots, assistants, etc will ruin a room's DM-ness, though this is a problem for
        // canonical DMs to solve.
        if (r && r.getMyMembership() === "join") {
            const members = r.currentState.getMembers();
            const joinedMembers = members.filter(m => isJoinedOrNearlyJoined(m.membership));
            const otherMember = joinedMembers.find(m => m.userId === userId);
            return otherMember && joinedMembers.length === 2;
        }
        return false;
    }).sort((r1, r2) => {
        return r2.getLastActiveTimestamp() -
            r1.getLastActiveTimestamp();
    });
    if (suitableDMRooms.length) {
        return suitableDMRooms[0];
    }
}

/*
 * Try to ensure the user is already in the megolm session before continuing
 * NOTE: this assumes you've just created the room and there's not been an opportunity
 * for other code to run, so we shouldn't miss RoomState.newMember when it comes by.
 */
export async function _waitForMember(client: MatrixClient, roomId: string, userId: string, opts = { timeout: 1500 }) {
    const { timeout } = opts;
    let handler;
    return new Promise((resolve) => {
        handler = function(_event, _roomstate, member) {
            if (member.userId !== userId) return;
            if (member.roomId !== roomId) return;
            resolve(true);
        };
        client.on("RoomState.newMember", handler);

        /* We don't want to hang if this goes wrong, so we proceed and hope the other
           user is already in the megolm session */
        setTimeout(resolve, timeout, false);
    }).finally(() => {
        client.removeListener("RoomState.newMember", handler);
    });
}

/*
 * Ensure that for every user in a room, there is at least one device that we
 * can encrypt to.
 */
export async function canEncryptToAllUsers(client: MatrixClient, userIds: string[]) {
    try {
        const usersDeviceMap = await client.downloadKeys(userIds);
        // { "@user:host": { "DEVICE": {...}, ... }, ... }
        return Object.values(usersDeviceMap).every((userDevices) =>
            // { "DEVICE": {...}, ... }
            Object.keys(userDevices).length > 0,
        );
    } catch (e) {
        console.error("Error determining if it's possible to encrypt to all users: ", e);
        return false; // assume not
    }
}

export async function ensureDMExists(client: MatrixClient, userId: string): Promise<string> {
    const existingDMRoom = findDMForUser(client, userId);
    let roomId;
    if (existingDMRoom) {
        roomId = existingDMRoom.roomId;
    } else {
        let encryption: boolean = undefined;
        if (privateShouldBeEncrypted()) {
            encryption = await canEncryptToAllUsers(client, [userId]);
        }
        roomId = await createRoom({encryption, dmUserId: userId, spinner: false, andView: false});
        await _waitForMember(client, roomId, userId);
    }
    return roomId;
}

export function privateShouldBeEncrypted(): boolean {
    const e2eeWellKnown = getE2EEWellKnown();
    if (e2eeWellKnown) {
        const defaultDisabled = e2eeWellKnown["default"] === false;
        return !defaultDisabled;
    }
    return true;
}<|MERGE_RESOLUTION|>--- conflicted
+++ resolved
@@ -32,11 +32,7 @@
 import CountlyAnalytics from "./CountlyAnalytics";
 import { isJoinedOrNearlyJoined } from "./utils/membership";
 import SpaceStore from "./stores/SpaceStore";
-<<<<<<< HEAD
-import {makeRoomParentEvent} from "./utils/space";
-=======
 import {makeSpaceParentEvent} from "./utils/space";
->>>>>>> dc290832
 
 // we define a number of interfaces which take their names from the js-sdk
 /* eslint-disable camelcase */
@@ -183,17 +179,13 @@
     }
 
     if (opts.parentSpace) {
-<<<<<<< HEAD
-        opts.createOpts.initial_state.push(makeRoomParentEvent(opts.parentSpace, true));
+        opts.createOpts.initial_state.push(makeSpaceParentEvent(opts.parentSpace, true));
         opts.createOpts.initial_state.push({
             type: EventType.RoomHistoryVisibility,
             content: {
                 "history_visibility": opts.createOpts.visibility === Visibility.Public ? "world_readable" : "invited",
             },
         });
-=======
-        opts.createOpts.initial_state.push(makeSpaceParentEvent(opts.parentSpace));
->>>>>>> dc290832
     }
 
     let modal;
@@ -233,11 +225,7 @@
                 // so we are expecting the room to come down the sync
                 // stream, if it hasn't already.
                 joining: true,
-<<<<<<< HEAD
                 justCreatedOpts: opts,
-=======
-                justCreated: true,
->>>>>>> dc290832
             });
         }
         CountlyAnalytics.instance.trackRoomCreate(startTime, roomId);
